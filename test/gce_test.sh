#!/usr/bin/env bash

set -e

NAME=lib-judge-test-$(cat /dev/urandom | LC_CTYPE=C tr -d -c '[:lower:]' | fold -w 10 | head -n 1)
ZONE=asia-northeast1-c

if [ $# -ge 1 ] && [ $1 = "remain" ]; then
    echo "[WARN!] Remain Instance"
else
    echo "Auto Release"
    trap "echo 'Release' && gcloud compute instances delete ${NAME} --zone=${ZONE} --quiet" 0
fi

(cd ../deploy && ./create_instance.sh $NAME $ZONE)

function gcpexec() {
    echo "Start: ${1}"
    gcloud compute ssh root@${NAME} --zone ${ZONE} -- $1
    RET=$?
    echo "Finish: ${1}"
    return $RET
}

echo "Make problems.tar.gz(compressed library-checker-problems)"
(cd ../../library-checker-problems && tar -cf problems.tar.gz $(git ls-files))
echo "Copy problems.tar.gz"
gcpexec "cd /root/ && mkdir library-checker-problems"
gcloud compute scp --zone ${ZONE} ../../library-checker-problems/problems.tar.gz root@${NAME}:/root/library-checker-problems/problems.tar.gz
echo "Extract problems.tar.gx"
gcpexec "cd /root/library-checker-problems && tar -xf problems.tar.gz"

<<<<<<< HEAD
echo "Install pip"
gcpexec "cd /root/library-checker-problems && pip3 install -r requirements.txt"

# echo "Copy library-checker-judge : $(cd .. && pwd)"
# gcloud compute scp --zone ${ZONE} --recurse $(cd .. && pwd) root@${NAME}:/root/library-checker-judge

# echo "Install pip"
# gcpexec "pip3 install psutil psycopg2"
=======
echo "Make problems.tar.gz(compressed library-checker-problems)"
(cd ../../library-checker-problems && tar -cf problems.tar.gz $(git ls-files))
echo "Copy problems.tar.gz"
gcpexec "cd /root/ && mkdir library-checker-problems"
gcloud compute scp --zone ${ZONE} ../../library-checker-problems/problems.tar.gz root@${NAME}:/root/library-checker-problems/problems.tar.gz
echo "Extract problems.tar.gx"
gcpexec "cd /root/library-checker-problems && tar -xf problems.tar.gz"

echo "Install pip"
gcpexec "cd /root/library-checker-problems && pip3 install -r requirements.txt"

echo "Copy library-checker-judge : $(cd .. && pwd)"
gcloud compute scp --zone ${ZONE} --recurse $(cd .. && pwd) root@${NAME}:/root/library-checker-judge
>>>>>>> f7c349cc

echo "Install pip"
gcpexec "pip3 install psutil psycopg2"

echo "Make Secret"
gcpexec "cd /root/library-checker-judge/judge && ./make_secret.sh"

<<<<<<< HEAD
# echo "Install compilers"
# gcpexec "cd /root/library-checker-judge/deploy && ./install.sh"
=======
echo "Install compilers"
gcpexec "cd /root/library-checker-judge/deploy && ./install.sh"
>>>>>>> f7c349cc

echo 'Start executor.py test'
gcpexec "cd /root/library-checker-judge/judge/executor && ./executor_test.py"

echo 'Start generate.py test'
gcpexec "ulimit -s unlimited && cd /root/library-checker-problems && ./generate.py problems.toml"

echo 'Start docker test'
gcpexec "cd /root/library-checker-judge && ./launch_local.sh"

echo 'Start judge test'
gcpexec "cd /root/library-checker-judge/judge && go test . -v"

echo 'Start API test'
gcpexec "cd /root/library-checker-judge/api && go test ."
<|MERGE_RESOLUTION|>--- conflicted
+++ resolved
@@ -30,44 +30,11 @@
 echo "Extract problems.tar.gx"
 gcpexec "cd /root/library-checker-problems && tar -xf problems.tar.gz"
 
-<<<<<<< HEAD
 echo "Install pip"
 gcpexec "cd /root/library-checker-problems && pip3 install -r requirements.txt"
 
-# echo "Copy library-checker-judge : $(cd .. && pwd)"
-# gcloud compute scp --zone ${ZONE} --recurse $(cd .. && pwd) root@${NAME}:/root/library-checker-judge
-
-# echo "Install pip"
-# gcpexec "pip3 install psutil psycopg2"
-=======
-echo "Make problems.tar.gz(compressed library-checker-problems)"
-(cd ../../library-checker-problems && tar -cf problems.tar.gz $(git ls-files))
-echo "Copy problems.tar.gz"
-gcpexec "cd /root/ && mkdir library-checker-problems"
-gcloud compute scp --zone ${ZONE} ../../library-checker-problems/problems.tar.gz root@${NAME}:/root/library-checker-problems/problems.tar.gz
-echo "Extract problems.tar.gx"
-gcpexec "cd /root/library-checker-problems && tar -xf problems.tar.gz"
-
-echo "Install pip"
-gcpexec "cd /root/library-checker-problems && pip3 install -r requirements.txt"
-
-echo "Copy library-checker-judge : $(cd .. && pwd)"
-gcloud compute scp --zone ${ZONE} --recurse $(cd .. && pwd) root@${NAME}:/root/library-checker-judge
->>>>>>> f7c349cc
-
-echo "Install pip"
-gcpexec "pip3 install psutil psycopg2"
-
 echo "Make Secret"
 gcpexec "cd /root/library-checker-judge/judge && ./make_secret.sh"
-
-<<<<<<< HEAD
-# echo "Install compilers"
-# gcpexec "cd /root/library-checker-judge/deploy && ./install.sh"
-=======
-echo "Install compilers"
-gcpexec "cd /root/library-checker-judge/deploy && ./install.sh"
->>>>>>> f7c349cc
 
 echo 'Start executor.py test'
 gcpexec "cd /root/library-checker-judge/judge/executor && ./executor_test.py"
